package web

import (
	"encoding/json"
	"mime"
	"net/http"
	"path/filepath"

	"github.com/beego/beego/v2/core/logs"
	"github.com/beego/beego/v2/server/web/context"
	"github.com/beego/beego/v2/server/web/session"
)

// register MIME type with content type
func registerMime() error {
	for k, v := range mimemaps {
		mime.AddExtensionType(k, v)
	}
	return nil
}

// register default error http handlers, 404,401,403,500 and 503.
func registerDefaultErrorHandler() error {
	m := map[string]func(http.ResponseWriter, *http.Request){
		"401": unauthorized,
		"402": paymentRequired,
		"403": forbidden,
		"404": notFound,
		"405": methodNotAllowed,
		"500": internalServerError,
		"501": notImplemented,
		"502": badGateway,
		"503": serviceUnavailable,
		"504": gatewayTimeout,
		"417": invalidxsrf,
		"422": missingxsrf,
		"413": payloadTooLarge,
	}
	for e, h := range m {
		if _, ok := ErrorMaps[e]; !ok {
			ErrorHandler(e, h)
		}
	}
	return nil
}

func registerSession() error {
	if BConfig.WebConfig.Session.SessionOn {
		var err error
		sessionConfig, err := AppConfig.String("sessionConfig")
		conf := new(session.ManagerConfig)
		if sessionConfig == "" || err != nil {
			conf.CookieName = BConfig.WebConfig.Session.SessionName
			conf.EnableSetCookie = BConfig.WebConfig.Session.SessionAutoSetCookie
			conf.Gclifetime = BConfig.WebConfig.Session.SessionGCMaxLifetime
			conf.Secure = BConfig.Listen.EnableHTTPS
			conf.CookieLifeTime = BConfig.WebConfig.Session.SessionCookieLifeTime
			conf.ProviderConfig = filepath.ToSlash(BConfig.WebConfig.Session.SessionProviderConfig)
			conf.DisableHTTPOnly = BConfig.WebConfig.Session.SessionDisableHTTPOnly
			conf.Domain = BConfig.WebConfig.Session.SessionDomain
			conf.EnableSidInHTTPHeader = BConfig.WebConfig.Session.SessionEnableSidInHTTPHeader
			conf.SessionNameInHTTPHeader = BConfig.WebConfig.Session.SessionNameInHTTPHeader
			conf.EnableSidInURLQuery = BConfig.WebConfig.Session.SessionEnableSidInURLQuery
<<<<<<< HEAD
			conf.CookieSameSite = BConfig.WebConfig.Session.SessionCookieSameSite
=======
			conf.SessionIDPrefix = BConfig.WebConfig.Session.SessionIDPrefix
>>>>>>> 591280b9
		} else {
			if err = json.Unmarshal([]byte(sessionConfig), conf); err != nil {
				return err
			}
		}
		if GlobalSessions, err = session.NewManager(BConfig.WebConfig.Session.SessionProvider, conf); err != nil {
			return err
		}
		go GlobalSessions.GC()
	}
	return nil
}

func registerTemplate() error {
	defer lockViewPaths()
	if err := AddViewPath(BConfig.WebConfig.ViewsPath); err != nil {
		if BConfig.RunMode == DEV {
			logs.Warn(err)
		}
		return err
	}
	return nil
}

func registerGzip() error {
	if BConfig.EnableGzip {
		context.InitGzip(
			AppConfig.DefaultInt("gzipMinLength", -1),
			AppConfig.DefaultInt("gzipCompressLevel", -1),
			AppConfig.DefaultStrings("includedMethods", []string{"GET"}),
		)
	}
	return nil
}<|MERGE_RESOLUTION|>--- conflicted
+++ resolved
@@ -61,11 +61,8 @@
 			conf.EnableSidInHTTPHeader = BConfig.WebConfig.Session.SessionEnableSidInHTTPHeader
 			conf.SessionNameInHTTPHeader = BConfig.WebConfig.Session.SessionNameInHTTPHeader
 			conf.EnableSidInURLQuery = BConfig.WebConfig.Session.SessionEnableSidInURLQuery
-<<<<<<< HEAD
 			conf.CookieSameSite = BConfig.WebConfig.Session.SessionCookieSameSite
-=======
 			conf.SessionIDPrefix = BConfig.WebConfig.Session.SessionIDPrefix
->>>>>>> 591280b9
 		} else {
 			if err = json.Unmarshal([]byte(sessionConfig), conf); err != nil {
 				return err
