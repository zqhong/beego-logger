--- conflicted
+++ resolved
@@ -344,7 +344,6 @@
 
 // SessionConfig holds session related config
 type SessionConfig struct {
-<<<<<<< HEAD
 	// SessionOn
 	// @Description if it's true, Beego will auto manage session
 	// @Default false
@@ -406,21 +405,11 @@
 	// the default value is http.SameSiteDefaultMode
 	// @Default 1
 	SessionCookieSameSite http.SameSite
-=======
-	SessionOn                    bool
-	SessionProvider              string
-	SessionName                  string
-	SessionGCMaxLifetime         int64
-	SessionProviderConfig        string
-	SessionCookieLifeTime        int
-	SessionAutoSetCookie         bool
-	SessionDomain                string
-	SessionDisableHTTPOnly       bool // used to allow for cross domain cookies/javascript cookies.
-	SessionEnableSidInHTTPHeader bool // enable store/get the sessionId into/from http headers
-	SessionNameInHTTPHeader      string
-	SessionEnableSidInURLQuery   bool // enable get the sessionId from Url Query params
-	SessionIDPrefix              string
->>>>>>> 591280b9
+
+	// SessionIDPrefix
+	// @Description session id's prefix
+	// @Default ""
+	SessionIDPrefix string
 }
 
 // LogConfig holds Log related config
