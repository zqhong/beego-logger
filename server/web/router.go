// Copyright 2014 beego Author. All Rights Reserved.
//
// Licensed under the Apache License, Version 2.0 (the "License");
// you may not use this file except in compliance with the License.
// You may obtain a copy of the License at
//
//      http://www.apache.org/licenses/LICENSE-2.0
//
// Unless required by applicable law or agreed to in writing, software
// distributed under the License is distributed on an "AS IS" BASIS,
// WITHOUT WARRANTIES OR CONDITIONS OF ANY KIND, either express or implied.
// See the License for the specific language governing permissions and
// limitations under the License.

package web

import (
	"errors"
	"fmt"
	"net/http"
	"path"
	"reflect"
	"runtime"
	"strconv"
	"strings"
	"sync"
	"time"

	"github.com/beego/beego/v2/core/logs"
	"github.com/beego/beego/v2/core/utils"
	beecontext "github.com/beego/beego/v2/server/web/context"
	"github.com/beego/beego/v2/server/web/context/param"
)

// default filter execution points
const (
	BeforeStatic = iota
	BeforeRouter
	BeforeExec
	AfterExec
	FinishRouter
)

const (
	routerTypeBeego = iota
	routerTypeRESTFul
	routerTypeHandler
)

var (
	// HTTPMETHOD list the supported http methods.
	HTTPMETHOD = map[string]bool{
		"GET":       true,
		"POST":      true,
		"PUT":       true,
		"DELETE":    true,
		"PATCH":     true,
		"OPTIONS":   true,
		"HEAD":      true,
		"TRACE":     true,
		"CONNECT":   true,
		"MKCOL":     true,
		"COPY":      true,
		"MOVE":      true,
		"PROPFIND":  true,
		"PROPPATCH": true,
		"LOCK":      true,
		"UNLOCK":    true,
	}
	// these web.Controller's methods shouldn't reflect to AutoRouter
	// see registerControllerExceptMethods
	exceptMethod = initExceptMethod()

	urlPlaceholder = "{{placeholder}}"
	// DefaultAccessLogFilter will skip the accesslog if return true
	DefaultAccessLogFilter FilterHandler = &logFilter{}
)

// FilterHandler is an interface for
type FilterHandler interface {
	Filter(*beecontext.Context) bool
}

// default log filter static file will not show
type logFilter struct{}

func (l *logFilter) Filter(ctx *beecontext.Context) bool {
	requestPath := path.Clean(ctx.Request.URL.Path)
	if requestPath == "/favicon.ico" || requestPath == "/robots.txt" {
		return true
	}
	for prefix := range BConfig.WebConfig.StaticDir {
		if strings.HasPrefix(requestPath, prefix) {
			return true
		}
	}
	return false
}

// ExceptMethodAppend to append a slice's value into "exceptMethod", for controller's methods shouldn't reflect to AutoRouter
func ExceptMethodAppend(action string) {
	exceptMethod = append(exceptMethod, action)
}

func initExceptMethod() []string {
	res := make([]string, 0, 32)
	c := &Controller{}
	t := reflect.TypeOf(c)
	for i := 0; i < t.NumMethod(); i++ {
		m := t.Method(i)
		res = append(res, m.Name)
	}
	return res
}

// ControllerInfo holds information about the controller.
type ControllerInfo struct {
	pattern        string
	controllerType reflect.Type
	methods        map[string]string
	handler        http.Handler
	runFunction    HandleFunc
	routerType     int
	initialize     func() ControllerInterface
	methodParams   []*param.MethodParam
	sessionOn      bool
}

type ControllerOption func(*ControllerInfo)

func (c *ControllerInfo) GetPattern() string {
	return c.pattern
}

func WithRouterMethods(ctrlInterface ControllerInterface, mappingMethod ...string) ControllerOption {
	return func(c *ControllerInfo) {
		c.methods = parseMappingMethods(ctrlInterface, mappingMethod)
	}
}

func WithRouterSessionOn(sessionOn bool) ControllerOption {
	return func(c *ControllerInfo) {
		c.sessionOn = sessionOn
	}
}

type filterChainConfig struct {
	pattern string
	chain   FilterChain
	opts    []FilterOpt
}

// ControllerRegister containers registered router rules, controller handlers and filters.
type ControllerRegister struct {
	routers      map[string]*Tree
	enablePolicy bool
	enableFilter bool
	policies     map[string]*Tree
	filters      [FinishRouter + 1][]*FilterRouter
	pool         sync.Pool

	// the filter created by FilterChain
	chainRoot *FilterRouter

	// keep registered chain and build it when serve http
	filterChains []filterChainConfig

	cfg *Config
}

// NewControllerRegister returns a new ControllerRegister.
// Usually you should not use this method
// please use NewControllerRegisterWithCfg
func NewControllerRegister() *ControllerRegister {
	return NewControllerRegisterWithCfg(BeeApp.Cfg)
}

func NewControllerRegisterWithCfg(cfg *Config) *ControllerRegister {
	res := &ControllerRegister{
		routers:  make(map[string]*Tree),
		policies: make(map[string]*Tree),
		pool: sync.Pool{
			New: func() interface{} {
				return beecontext.NewContext()
			},
		},
		cfg:          cfg,
		filterChains: make([]filterChainConfig, 0, 4),
	}
	res.chainRoot = newFilterRouter("/*", res.serveHttp, WithCaseSensitive(false))
	return res
}

// Init will be executed when HttpServer start running
func (p *ControllerRegister) Init() {
	for i := len(p.filterChains) - 1; i >= 0; i-- {
		fc := p.filterChains[i]
		root := p.chainRoot
		filterFunc := fc.chain(root.filterFunc)
		p.chainRoot = newFilterRouter(fc.pattern, filterFunc, fc.opts...)
		p.chainRoot.next = root
	}
}

// Add controller handler and pattern rules to ControllerRegister.
// usage:
//	default methods is the same name as method
//	Add("/user",&UserController{})
//	Add("/api/list",&RestController{},"*:ListFood")
//	Add("/api/create",&RestController{},"post:CreateFood")
//	Add("/api/update",&RestController{},"put:UpdateFood")
//	Add("/api/delete",&RestController{},"delete:DeleteFood")
//	Add("/api",&RestController{},"get,post:ApiFunc"
//	Add("/simple",&SimpleController{},"get:GetFunc;post:PostFunc")
func (p *ControllerRegister) Add(pattern string, c ControllerInterface, opts ...ControllerOption) {
	p.addWithMethodParams(pattern, c, nil, opts...)
}

func parseMappingMethods(c ControllerInterface, mappingMethods []string) map[string]string {
	reflectVal := reflect.ValueOf(c)
	t := reflect.Indirect(reflectVal).Type()
	methods := make(map[string]string)

	if len(mappingMethods) == 0 {
		return methods
	}

	semi := strings.Split(mappingMethods[0], ";")
	for _, v := range semi {
		colon := strings.Split(v, ":")
		if len(colon) != 2 {
			panic("method mapping format is invalid")
		}
		comma := strings.Split(colon[0], ",")
		for _, m := range comma {
			if m != "*" && !HTTPMETHOD[strings.ToUpper(m)] {
				panic(v + " is an invalid method mapping. Method doesn't exist " + m)
			}
			if val := reflectVal.MethodByName(colon[1]); val.IsValid() {
				methods[strings.ToUpper(m)] = colon[1]
				continue
			}
			panic("'" + colon[1] + "' method doesn't exist in the controller " + t.Name())
		}
	}

	return methods
}

func (p *ControllerRegister) addRouterForMethod(route *ControllerInfo) {
	if len(route.methods) == 0 {
		for m := range HTTPMETHOD {
			p.addToRouter(m, route.pattern, route)
		}
		return
	}
	for k := range route.methods {
		if k != "*" {
			p.addToRouter(k, route.pattern, route)
			continue
		}
		for m := range HTTPMETHOD {
			p.addToRouter(m, route.pattern, route)
		}
	}
}

func (p *ControllerRegister) addWithMethodParams(pattern string, c ControllerInterface, methodParams []*param.MethodParam, opts ...ControllerOption) {
	reflectVal := reflect.ValueOf(c)
	t := reflect.Indirect(reflectVal).Type()

	route := p.createBeegoRouter(t, pattern)
	route.initialize = func() ControllerInterface {
		vc := reflect.New(route.controllerType)
		execController, ok := vc.Interface().(ControllerInterface)
		if !ok {
			panic("controller is not ControllerInterface")
		}

		elemVal := reflect.ValueOf(c).Elem()
		elemType := reflect.TypeOf(c).Elem()
		execElem := reflect.ValueOf(execController).Elem()

		numOfFields := elemVal.NumField()
		for i := 0; i < numOfFields; i++ {
			fieldType := elemType.Field(i)
			elemField := execElem.FieldByName(fieldType.Name)
			if elemField.CanSet() {
				fieldVal := elemVal.Field(i)
				elemField.Set(fieldVal)
			}
		}

		return execController
	}
	route.methodParams = methodParams
	for i := range opts {
		opts[i](route)
	}

	globalSessionOn := p.cfg.WebConfig.Session.SessionOn
	if !globalSessionOn && route.sessionOn {
		logs.Warn("global sessionOn is false, sessionOn of router [%s] can't be set to true", route.pattern)
		route.sessionOn = globalSessionOn
	}

	p.addRouterForMethod(route)
}

func (p *ControllerRegister) addToRouter(method, pattern string, r *ControllerInfo) {
	if !p.cfg.RouterCaseSensitive {
		pattern = strings.ToLower(pattern)
	}
	if t, ok := p.routers[method]; ok {
		t.AddRouter(pattern, r)
	} else {
		t := NewTree()
		t.AddRouter(pattern, r)
		p.routers[method] = t
	}
}

// Include only when the Runmode is dev will generate router file in the router/auto.go from the controller
// Include(&BankAccount{}, &OrderController{},&RefundController{},&ReceiptController{})
func (p *ControllerRegister) Include(cList ...ControllerInterface) {
	for _, c := range cList {
		reflectVal := reflect.ValueOf(c)
		t := reflect.Indirect(reflectVal).Type()
		key := t.PkgPath() + ":" + t.Name()
		if comm, ok := GlobalControllerRouter[key]; ok {
			for _, a := range comm {
				for _, f := range a.Filters {
					p.InsertFilter(f.Pattern, f.Pos, f.Filter, WithReturnOnOutput(f.ReturnOnOutput), WithResetParams(f.ResetParams))
				}

				p.addWithMethodParams(a.Router, c, a.MethodParams, WithRouterMethods(c, strings.Join(a.AllowHTTPMethods, ",")+":"+a.Method))
			}
		}
	}
}

// GetContext returns a context from pool, so usually you should remember to call Reset function to clean the context
// And don't forget to give back context to pool
// example:
//  ctx := p.GetContext()
//  ctx.Reset(w, q)
//  defer p.GiveBackContext(ctx)
func (p *ControllerRegister) GetContext() *beecontext.Context {
	return p.pool.Get().(*beecontext.Context)
}

// GiveBackContext put the ctx into pool so that it could be reuse
func (p *ControllerRegister) GiveBackContext(ctx *beecontext.Context) {
	p.pool.Put(ctx)
}

// CtrlGet add get method
// usage:
//    type MyController struct {
//	     web.Controller
//    }
//    func (m MyController) Ping() {
//	     m.Ctx.Output.Body([]byte("hello world"))
//    }
//
//    CtrlGet("/api/:id", MyController.Ping)
// If the receiver of function Ping is pointer, you should use CtrlGet("/api/:id", (*MyController).Ping)
func (p *ControllerRegister) CtrlGet(pattern string, f interface{}) {
	p.AddRouterMethod(http.MethodGet, pattern, f)
}

// CtrlPost add post method
// usage:
//    type MyController struct {
//	     web.Controller
//    }
//    func (m MyController) Ping() {
//	     m.Ctx.Output.Body([]byte("hello world"))
//    }
//
//    CtrlPost("/api/:id", MyController.Ping)
// If the receiver of function Ping is pointer, you should use CtrlPost("/api/:id", (*MyController).Ping)
func (p *ControllerRegister) CtrlPost(pattern string, f interface{}) {
	p.AddRouterMethod(http.MethodPost, pattern, f)
}

// CtrlHead add head method
// usage:
//    type MyController struct {
//	     web.Controller
//    }
//    func (m MyController) Ping() {
//	     m.Ctx.Output.Body([]byte("hello world"))
//    }
//
//    CtrlHead("/api/:id", MyController.Ping)
// If the receiver of function Ping is pointer, you should use CtrlHead("/api/:id", (*MyController).Ping)
func (p *ControllerRegister) CtrlHead(pattern string, f interface{}) {
	p.AddRouterMethod(http.MethodHead, pattern, f)
}

// CtrlPut add put method
// usage:
//    type MyController struct {
//	     web.Controller
//    }
//    func (m MyController) Ping() {
//	     m.Ctx.Output.Body([]byte("hello world"))
//    }
//
//    CtrlPut("/api/:id", MyController.Ping)

func (p *ControllerRegister) CtrlPut(pattern string, f interface{}) {
	p.AddRouterMethod(http.MethodPut, pattern, f)
}

// CtrlPatch add patch method
// usage:
//    type MyController struct {
//	     web.Controller
//    }
//    func (m MyController) Ping() {
//	     m.Ctx.Output.Body([]byte("hello world"))
//    }
//
//    CtrlPatch("/api/:id", MyController.Ping)
func (p *ControllerRegister) CtrlPatch(pattern string, f interface{}) {
	p.AddRouterMethod(http.MethodPatch, pattern, f)
}

// CtrlDelete add delete method
// usage:
//    type MyController struct {
//	     web.Controller
//    }
//    func (m MyController) Ping() {
//	     m.Ctx.Output.Body([]byte("hello world"))
//    }
//
//    CtrlDelete("/api/:id", MyController.Ping)
func (p *ControllerRegister) CtrlDelete(pattern string, f interface{}) {
	p.AddRouterMethod(http.MethodDelete, pattern, f)
}

// CtrlOptions add options method
// usage:
//    type MyController struct {
//	     web.Controller
//    }
//    func (m MyController) Ping() {
//	     m.Ctx.Output.Body([]byte("hello world"))
//    }
//
//    CtrlOptions("/api/:id", MyController.Ping)
func (p *ControllerRegister) CtrlOptions(pattern string, f interface{}) {
	p.AddRouterMethod(http.MethodOptions, pattern, f)
}

// CtrlAny add all method
// usage:
//    type MyController struct {
//	     web.Controller
//    }
//    func (m MyController) Ping() {
//	     m.Ctx.Output.Body([]byte("hello world"))
//    }
//
//    CtrlAny("/api/:id", MyController.Ping)
func (p *ControllerRegister) CtrlAny(pattern string, f interface{}) {
	p.AddRouterMethod("*", pattern, f)
}

// AddRouterMethod add http method router
// usage:
//    type MyController struct {
//	     web.Controller
//    }
//    func (m MyController) Ping() {
//	     m.Ctx.Output.Body([]byte("hello world"))
//    }
//
//    AddRouterMethod("get","/api/:id", MyController.Ping)
func (p *ControllerRegister) AddRouterMethod(httpMethod, pattern string, f interface{}) {
	httpMethod = p.getUpperMethodString(httpMethod)
	ct, methodName := getReflectTypeAndMethod(f)

	p.addBeegoTypeRouter(ct, methodName, httpMethod, pattern)
}

// addBeegoTypeRouter add beego type router
func (p *ControllerRegister) addBeegoTypeRouter(ct reflect.Type, ctMethod, httpMethod, pattern string) {
	route := p.createBeegoRouter(ct, pattern)
	methods := p.getHttpMethodMapMethod(httpMethod, ctMethod)
	route.methods = methods

	p.addRouterForMethod(route)
}

// createBeegoRouter create beego router base on reflect type and pattern
func (p *ControllerRegister) createBeegoRouter(ct reflect.Type, pattern string) *ControllerInfo {
	route := &ControllerInfo{}
	route.pattern = pattern
	route.routerType = routerTypeBeego
	route.sessionOn = p.cfg.WebConfig.Session.SessionOn
	route.controllerType = ct
	return route
}

// createRestfulRouter create restful router with filter function and pattern
func (p *ControllerRegister) createRestfulRouter(f HandleFunc, pattern string) *ControllerInfo {
	route := &ControllerInfo{}
	route.pattern = pattern
	route.routerType = routerTypeRESTFul
	route.sessionOn = p.cfg.WebConfig.Session.SessionOn
	route.runFunction = f
	return route
}

// createHandlerRouter create handler router with handler and pattern
func (p *ControllerRegister) createHandlerRouter(h http.Handler, pattern string) *ControllerInfo {
	route := &ControllerInfo{}
	route.pattern = pattern
	route.routerType = routerTypeHandler
	route.sessionOn = p.cfg.WebConfig.Session.SessionOn
	route.handler = h
	return route
}

// getHttpMethodMapMethod based on http method and controller method, if ctMethod is empty, then it will
// use http method as the controller method
func (p *ControllerRegister) getHttpMethodMapMethod(httpMethod, ctMethod string) map[string]string {
	methods := make(map[string]string)
	// not match-all sign, only add for the http method
	if httpMethod != "*" {

		if ctMethod == "" {
			ctMethod = httpMethod
		}
		methods[httpMethod] = ctMethod
		return methods
	}

	// add all http method
	for val := range HTTPMETHOD {
		if ctMethod == "" {
			methods[val] = val
		} else {
			methods[val] = ctMethod
		}
	}
	return methods
}

// getUpperMethodString get upper string of method, and panic if the method
// is not valid
func (p *ControllerRegister) getUpperMethodString(method string) string {
	method = strings.ToUpper(method)
	if method != "*" && !HTTPMETHOD[method] {
		panic("not support http method: " + method)
	}
	return method
}

// get reflect controller type and method by controller method expression
func getReflectTypeAndMethod(f interface{}) (controllerType reflect.Type, method string) {
	// check f is a function
	funcType := reflect.TypeOf(f)
	if funcType.Kind() != reflect.Func {
		panic("not a method")
	}

	// get function name
	funcObj := runtime.FuncForPC(reflect.ValueOf(f).Pointer())
	if funcObj == nil {
		panic("cannot find the method")
	}
	funcNameSli := strings.Split(funcObj.Name(), ".")
	lFuncSli := len(funcNameSli)
	if lFuncSli == 0 {
		panic("invalid method full name: " + funcObj.Name())
	}

	method = funcNameSli[lFuncSli-1]
	if len(method) == 0 {
		panic("method name is empty")
	} else if method[0] > 96 || method[0] < 65 {
		panic(fmt.Sprintf("%s is not a public method", method))
	}

	// check only one param which is the method receiver
	if numIn := funcType.NumIn(); numIn != 1 {
		panic("invalid number of param in")
	}

	controllerType = funcType.In(0)

	// check controller has the method
	_, exists := controllerType.MethodByName(method)
	if !exists {
		panic(controllerType.String() + " has no method " + method)
	}

	// check the receiver implement ControllerInterface
	if controllerType.Kind() == reflect.Ptr {
		controllerType = controllerType.Elem()
	}
	controller := reflect.New(controllerType)
	_, ok := controller.Interface().(ControllerInterface)
	if !ok {
		panic(controllerType.String() + " is not implemented ControllerInterface")
	}

	return
}

// HandleFunc define how to process the request
type HandleFunc func(ctx *beecontext.Context)

// Get add get method
// usage:
//    Get("/", func(ctx *context.Context){
//          ctx.Output.Body("hello world")
//    })
func (p *ControllerRegister) Get(pattern string, f HandleFunc) {
	p.AddMethod("get", pattern, f)
}

// Post add post method
// usage:
//    Post("/api", func(ctx *context.Context){
//          ctx.Output.Body("hello world")
//    })
func (p *ControllerRegister) Post(pattern string, f HandleFunc) {
	p.AddMethod("post", pattern, f)
}

// Put add put method
// usage:
//    Put("/api/:id", func(ctx *context.Context){
//          ctx.Output.Body("hello world")
//    })
func (p *ControllerRegister) Put(pattern string, f HandleFunc) {
	p.AddMethod("put", pattern, f)
}

// Delete add delete method
// usage:
//    Delete("/api/:id", func(ctx *context.Context){
//          ctx.Output.Body("hello world")
//    })
func (p *ControllerRegister) Delete(pattern string, f HandleFunc) {
	p.AddMethod("delete", pattern, f)
}

// Head add head method
// usage:
//    Head("/api/:id", func(ctx *context.Context){
//          ctx.Output.Body("hello world")
//    })
func (p *ControllerRegister) Head(pattern string, f HandleFunc) {
	p.AddMethod("head", pattern, f)
}

// Patch add patch method
// usage:
//    Patch("/api/:id", func(ctx *context.Context){
//          ctx.Output.Body("hello world")
//    })
func (p *ControllerRegister) Patch(pattern string, f HandleFunc) {
	p.AddMethod("patch", pattern, f)
}

// Options add options method
// usage:
//    Options("/api/:id", func(ctx *context.Context){
//          ctx.Output.Body("hello world")
//    })
func (p *ControllerRegister) Options(pattern string, f HandleFunc) {
	p.AddMethod("options", pattern, f)
}

// Any add all method
// usage:
//    Any("/api/:id", func(ctx *context.Context){
//          ctx.Output.Body("hello world")
//    })
func (p *ControllerRegister) Any(pattern string, f HandleFunc) {
	p.AddMethod("*", pattern, f)
}

// AddMethod add http method router
// usage:
//    AddMethod("get","/api/:id", func(ctx *context.Context){
//          ctx.Output.Body("hello world")
//    })
func (p *ControllerRegister) AddMethod(method, pattern string, f HandleFunc) {
	method = p.getUpperMethodString(method)

	route := p.createRestfulRouter(f, pattern)
	methods := p.getHttpMethodMapMethod(method, "")
	route.methods = methods

	p.addRouterForMethod(route)
}

// Handler add user defined Handler
func (p *ControllerRegister) Handler(pattern string, h http.Handler, options ...interface{}) {
	route := p.createHandlerRouter(h, pattern)
	if len(options) > 0 {
		if _, ok := options[0].(bool); ok {
			pattern = path.Join(pattern, "?:all(.*)")
		}
	}
	for m := range HTTPMETHOD {
		p.addToRouter(m, pattern, route)
	}
}

// AddAuto router to ControllerRegister.
// example beego.AddAuto(&MainController{}),
// MainController has method List and Page.
// visit the url /main/list to execute List function
// /main/page to execute Page function.
func (p *ControllerRegister) AddAuto(c ControllerInterface) {
	p.AddAutoPrefix("/", c)
}

// AddAutoPrefix Add auto router to ControllerRegister with prefix.
// example beego.AddAutoPrefix("/admin",&MainController{}),
// MainController has method List and Page.
// visit the url /admin/main/list to execute List function
// /admin/main/page to execute Page function.
func (p *ControllerRegister) AddAutoPrefix(prefix string, c ControllerInterface) {
	reflectVal := reflect.ValueOf(c)
	rt := reflectVal.Type()
	ct := reflect.Indirect(reflectVal).Type()
	controllerName := strings.TrimSuffix(ct.Name(), "Controller")
	for i := 0; i < rt.NumMethod(); i++ {
		methodName := rt.Method(i).Name
		if !utils.InSlice(methodName, exceptMethod) {
			p.addAutoPrefixMethod(prefix, controllerName, methodName, ct)
		}
	}
}

func (p *ControllerRegister) addAutoPrefixMethod(prefix, controllerName, methodName string, ctrl reflect.Type) {
	pattern := path.Join(prefix, strings.ToLower(controllerName), strings.ToLower(methodName), "*")
	patternInit := path.Join(prefix, controllerName, methodName, "*")
	patternFix := path.Join(prefix, strings.ToLower(controllerName), strings.ToLower(methodName))
	patternFixInit := path.Join(prefix, controllerName, methodName)

	route := p.createBeegoRouter(ctrl, pattern)
	route.methods = map[string]string{"*": methodName}
	for m := range HTTPMETHOD {

		p.addToRouter(m, pattern, route)

		// only case sensitive, we add three more routes
		if p.cfg.RouterCaseSensitive {
			p.addToRouter(m, patternInit, route)
			p.addToRouter(m, patternFix, route)
			p.addToRouter(m, patternFixInit, route)
		}
	}
}

// InsertFilter Add a FilterFunc with pattern rule and action constant.
// params is for:
//   1. setting the returnOnOutput value (false allows multiple filters to execute)
//   2. determining whether or not params need to be reset.
func (p *ControllerRegister) InsertFilter(pattern string, pos int, filter FilterFunc, opts ...FilterOpt) error {
	opts = append(opts, WithCaseSensitive(p.cfg.RouterCaseSensitive))
	mr := newFilterRouter(pattern, filter, opts...)
	return p.insertFilterRouter(pos, mr)
}

// InsertFilterChain is similar to InsertFilter,
// but it will using chainRoot.filterFunc as input to build a new filterFunc
// for example, assume that chainRoot is funcA
// and we add new FilterChain
// fc := func(next) {
//     return func(ctx) {
//           // do something
//           next(ctx)
//           // do something
//     }
// }
func (p *ControllerRegister) InsertFilterChain(pattern string, chain FilterChain, opts ...FilterOpt) {
<<<<<<< HEAD
=======
	root := p.chainRoot
	//filterFunc := chain(root.filterFunc)
	filterFunc := chain(func(ctx *beecontext.Context) {
		var preFilterParams map[string]string
		root.filter(ctx, p.getUrlPath(ctx), preFilterParams)
	})
>>>>>>> 591280b9
	opts = append(opts, WithCaseSensitive(p.cfg.RouterCaseSensitive))
	p.filterChains = append(p.filterChains, filterChainConfig{
		pattern: pattern,
		chain:   chain,
		opts:    opts,
	})
}

// add Filter into
func (p *ControllerRegister) insertFilterRouter(pos int, mr *FilterRouter) (err error) {
	if pos < BeforeStatic || pos > FinishRouter {
		return errors.New("can not find your filter position")
	}
	p.enableFilter = true
	p.filters[pos] = append(p.filters[pos], mr)
	return nil
}

// URLFor does another controller handler in this request function.
// it can access any controller method.
func (p *ControllerRegister) URLFor(endpoint string, values ...interface{}) string {
	paths := strings.Split(endpoint, ".")
	if len(paths) <= 1 {
		logs.Warn("urlfor endpoint must like path.controller.method")
		return ""
	}
	if len(values)%2 != 0 {
		logs.Warn("urlfor params must key-value pair")
		return ""
	}
	params := make(map[string]string)
	if len(values) > 0 {
		key := ""
		for k, v := range values {
			if k%2 == 0 {
				key = fmt.Sprint(v)
			} else {
				params[key] = fmt.Sprint(v)
			}
		}
	}
	controllerName := strings.Join(paths[:len(paths)-1], "/")
	methodName := paths[len(paths)-1]
	for m, t := range p.routers {
		ok, url := p.getURL(t, "/", controllerName, methodName, params, m)
		if ok {
			return url
		}
	}
	return ""
}

func (p *ControllerRegister) getURL(t *Tree, url, controllerName, methodName string, params map[string]string, httpMethod string) (bool, string) {
	for _, subtree := range t.fixrouters {
		u := path.Join(url, subtree.prefix)
		ok, u := p.getURL(subtree, u, controllerName, methodName, params, httpMethod)
		if ok {
			return ok, u
		}
	}
	if t.wildcard != nil {
		u := path.Join(url, urlPlaceholder)
		ok, u := p.getURL(t.wildcard, u, controllerName, methodName, params, httpMethod)
		if ok {
			return ok, u
		}
	}
	for _, l := range t.leaves {
		if c, ok := l.runObject.(*ControllerInfo); ok {
			if c.routerType == routerTypeBeego &&
				strings.HasSuffix(path.Join(c.controllerType.PkgPath(), c.controllerType.Name()), `/`+controllerName) {
				find := false
				if HTTPMETHOD[strings.ToUpper(methodName)] {
					if len(c.methods) == 0 {
						find = true
					} else if m, ok := c.methods[strings.ToUpper(methodName)]; ok && m == strings.ToUpper(methodName) {
						find = true
					} else if m, ok = c.methods["*"]; ok && m == methodName {
						find = true
					}
				}
				if !find {
					for m, md := range c.methods {
						if (m == "*" || m == httpMethod) && md == methodName {
							find = true
						}
					}
				}
				if find {
					if l.regexps == nil {
						if len(l.wildcards) == 0 {
							return true, strings.Replace(url, "/"+urlPlaceholder, "", 1) + toURL(params)
						}
						if len(l.wildcards) == 1 {
							if v, ok := params[l.wildcards[0]]; ok {
								delete(params, l.wildcards[0])
								return true, strings.Replace(url, urlPlaceholder, v, 1) + toURL(params)
							}
							return false, ""
						}
						if len(l.wildcards) == 3 && l.wildcards[0] == "." {
							if p, ok := params[":path"]; ok {
								if e, isok := params[":ext"]; isok {
									delete(params, ":path")
									delete(params, ":ext")
									return true, strings.Replace(url, urlPlaceholder, p+"."+e, -1) + toURL(params)
								}
							}
						}
						canSkip := false
						for _, v := range l.wildcards {
							if v == ":" {
								canSkip = true
								continue
							}
							if u, ok := params[v]; ok {
								delete(params, v)
								url = strings.Replace(url, urlPlaceholder, u, 1)
							} else {
								if canSkip {
									canSkip = false
									continue
								}
								return false, ""
							}
						}
						return true, url + toURL(params)
					}
					var i int
					var startReg bool
					regURL := ""
					for _, v := range strings.Trim(l.regexps.String(), "^$") {
						if v == '(' {
							startReg = true
							continue
						} else if v == ')' {
							startReg = false
							if v, ok := params[l.wildcards[i]]; ok {
								delete(params, l.wildcards[i])
								regURL = regURL + v
								i++
							} else {
								break
							}
						} else if !startReg {
							regURL = string(append([]rune(regURL), v))
						}
					}
					if l.regexps.MatchString(regURL) {
						ps := strings.Split(regURL, "/")
						for _, p := range ps {
							url = strings.Replace(url, urlPlaceholder, p, 1)
						}
						return true, url + toURL(params)
					}
				}
			}
		}
	}

	return false, ""
}

func (p *ControllerRegister) execFilter(context *beecontext.Context, urlPath string, pos int) (started bool) {
	var preFilterParams map[string]string
	for _, filterR := range p.filters[pos] {
		b, done := filterR.filter(context, urlPath, preFilterParams)
		if done {
			return b
		}
	}
	return false
}

// Implement http.Handler interface.
func (p *ControllerRegister) ServeHTTP(rw http.ResponseWriter, r *http.Request) {
	ctx := p.GetContext()

	ctx.Reset(rw, r)
	defer p.GiveBackContext(ctx)

	var preFilterParams map[string]string
	p.chainRoot.filter(ctx, p.getUrlPath(ctx), preFilterParams)
}

func (p *ControllerRegister) serveHttp(ctx *beecontext.Context) {
	var err error
	startTime := time.Now()
	r := ctx.Request
	rw := ctx.ResponseWriter.ResponseWriter
	var (
		runRouter        reflect.Type
		findRouter       bool
		runMethod        string
		methodParams     []*param.MethodParam
		routerInfo       *ControllerInfo
		isRunnable       bool
		currentSessionOn bool
		originRouterInfo *ControllerInfo
		originFindRouter bool
	)

	if p.cfg.RecoverFunc != nil {
		defer p.cfg.RecoverFunc(ctx, p.cfg)
	}

	ctx.Output.EnableGzip = p.cfg.EnableGzip

	if p.cfg.RunMode == DEV {
		ctx.Output.Header("Server", p.cfg.ServerName)
	}

	urlPath := p.getUrlPath(ctx)

	// filter wrong http method
	if !HTTPMETHOD[r.Method] {
		exception("405", ctx)
		goto Admin
	}

	// filter for static file
	if len(p.filters[BeforeStatic]) > 0 && p.execFilter(ctx, urlPath, BeforeStatic) {
		goto Admin
	}

	serverStaticRouter(ctx)

	if ctx.ResponseWriter.Started {
		findRouter = true
		goto Admin
	}

	if r.Method != http.MethodGet && r.Method != http.MethodHead {

		if ctx.Input.IsUpload() {
			ctx.Input.Context.Request.Body = http.MaxBytesReader(ctx.Input.Context.ResponseWriter,
				ctx.Input.Context.Request.Body,
				p.cfg.MaxUploadSize)
		} else if p.cfg.CopyRequestBody {
			// connection will close if the incoming data are larger (RFC 7231, 6.5.11)
			if r.ContentLength > p.cfg.MaxMemory {
				logs.Error(errors.New("payload too large"))
				exception("413", ctx)
				goto Admin
			}
			ctx.Input.CopyBody(p.cfg.MaxMemory)
		} else {
			ctx.Input.Context.Request.Body = http.MaxBytesReader(ctx.Input.Context.ResponseWriter,
				ctx.Input.Context.Request.Body,
				p.cfg.MaxMemory)
		}

		err = ctx.Input.ParseFormOrMultiForm(p.cfg.MaxMemory)
		if err != nil {
			logs.Error(err)
			if strings.Contains(err.Error(), `http: request body too large`) {
				exception("413", ctx)
			} else {
				exception("500", ctx)
			}
			goto Admin
		}
	}

	// session init
	currentSessionOn = p.cfg.WebConfig.Session.SessionOn
	originRouterInfo, originFindRouter = p.FindRouter(ctx)
	if originFindRouter {
		currentSessionOn = originRouterInfo.sessionOn
	}
	if currentSessionOn {
		ctx.Input.CruSession, err = GlobalSessions.SessionStart(rw, r)
		if err != nil {
			logs.Error(err)
			exception("503", ctx)
			goto Admin
		}
		defer func() {
			if ctx.Input.CruSession != nil {
				ctx.Input.CruSession.SessionRelease(nil, rw)
			}
		}()
	}
	if len(p.filters[BeforeRouter]) > 0 && p.execFilter(ctx, urlPath, BeforeRouter) {
		goto Admin
	}
	// User can define RunController and RunMethod in filter
	if ctx.Input.RunController != nil && ctx.Input.RunMethod != "" {
		findRouter = true
		runMethod = ctx.Input.RunMethod
		runRouter = ctx.Input.RunController
	} else {
		routerInfo, findRouter = p.FindRouter(ctx)
	}

	// if no matches to url, throw a not found exception
	if !findRouter {
		exception("404", ctx)
		goto Admin
	}
	if splat := ctx.Input.Param(":splat"); splat != "" {
		for k, v := range strings.Split(splat, "/") {
			ctx.Input.SetParam(strconv.Itoa(k), v)
		}
	}

	if routerInfo != nil {
		// store router pattern into context
		ctx.Input.SetData("RouterPattern", routerInfo.pattern)
	}

	// execute middleware filters
	if len(p.filters[BeforeExec]) > 0 && p.execFilter(ctx, urlPath, BeforeExec) {
		goto Admin
	}

	// check policies
	if p.execPolicy(ctx, urlPath) {
		goto Admin
	}

	if routerInfo != nil {
		if routerInfo.routerType == routerTypeRESTFul {
			if _, ok := routerInfo.methods[r.Method]; ok {
				isRunnable = true
				routerInfo.runFunction(ctx)
			} else {
				exception("405", ctx)
				goto Admin
			}
		} else if routerInfo.routerType == routerTypeHandler {
			isRunnable = true
			routerInfo.handler.ServeHTTP(ctx.ResponseWriter, ctx.Request)
		} else {
			runRouter = routerInfo.controllerType
			methodParams = routerInfo.methodParams
			method := r.Method
			if r.Method == http.MethodPost && ctx.Input.Query("_method") == http.MethodPut {
				method = http.MethodPut
			}
			if r.Method == http.MethodPost && ctx.Input.Query("_method") == http.MethodDelete {
				method = http.MethodDelete
			}
			if m, ok := routerInfo.methods[method]; ok {
				runMethod = m
			} else if m, ok = routerInfo.methods["*"]; ok {
				runMethod = m
			} else {
				runMethod = method
			}
		}
	}

	// also defined runRouter & runMethod from filter
	if !isRunnable {
		// Invoke the request handler
		var execController ControllerInterface
		if routerInfo != nil && routerInfo.initialize != nil {
			execController = routerInfo.initialize()
		} else {
			vc := reflect.New(runRouter)
			var ok bool
			execController, ok = vc.Interface().(ControllerInterface)
			if !ok {
				panic("controller is not ControllerInterface")
			}
		}

		// call the controller init function
		execController.Init(ctx, runRouter.Name(), runMethod, execController)

		// call prepare function
		execController.Prepare()

		// if XSRF is Enable then check cookie where there has any cookie in the  request's cookie _csrf
		if p.cfg.WebConfig.EnableXSRF {
			execController.XSRFToken()
			if r.Method == http.MethodPost || r.Method == http.MethodDelete || r.Method == http.MethodPut ||
				(r.Method == http.MethodPost && (ctx.Input.Query("_method") == http.MethodDelete || ctx.Input.Query("_method") == http.MethodPut)) {
				execController.CheckXSRFCookie()
			}
		}

		execController.URLMapping()

		if !ctx.ResponseWriter.Started {
			// exec main logic
			switch runMethod {
			case http.MethodGet:
				execController.Get()
			case http.MethodPost:
				execController.Post()
			case http.MethodDelete:
				execController.Delete()
			case http.MethodPut:
				execController.Put()
			case http.MethodHead:
				execController.Head()
			case http.MethodPatch:
				execController.Patch()
			case http.MethodOptions:
				execController.Options()
			case http.MethodTrace:
				execController.Trace()
			default:
				if !execController.HandlerFunc(runMethod) {
					vc := reflect.ValueOf(execController)
					method := vc.MethodByName(runMethod)
					in := param.ConvertParams(methodParams, method.Type(), ctx)
					out := method.Call(in)

					// For backward compatibility we only handle response if we had incoming methodParams
					if methodParams != nil {
						p.handleParamResponse(ctx, execController, out)
					}
				}
			}

			// render template
			if !ctx.ResponseWriter.Started && ctx.Output.Status == 0 {
				if p.cfg.WebConfig.AutoRender {
					if err := execController.Render(); err != nil {
						logs.Error(err)
					}
				}
			}
		}

		// finish all runRouter. release resource
		execController.Finish()
	}

	// execute middleware filters
	if len(p.filters[AfterExec]) > 0 && p.execFilter(ctx, urlPath, AfterExec) {
		goto Admin
	}

	if len(p.filters[FinishRouter]) > 0 && p.execFilter(ctx, urlPath, FinishRouter) {
		goto Admin
	}

Admin:
	// admin module record QPS

	statusCode := ctx.ResponseWriter.Status
	if statusCode == 0 {
		statusCode = 200
	}

	LogAccess(ctx, &startTime, statusCode)

	timeDur := time.Since(startTime)
	ctx.ResponseWriter.Elapsed = timeDur
	if p.cfg.Listen.EnableAdmin {
		pattern := ""
		if routerInfo != nil {
			pattern = routerInfo.pattern
		}

		if FilterMonitorFunc(r.Method, r.URL.Path, timeDur, pattern, statusCode) {
			routerName := ""
			if runRouter != nil {
				routerName = runRouter.Name()
			}
			go StatisticsMap.AddStatistics(r.Method, r.URL.Path, routerName, timeDur)
		}
	}

	if p.cfg.RunMode == DEV && !p.cfg.Log.AccessLogs {
		match := map[bool]string{true: "match", false: "nomatch"}
		devInfo := fmt.Sprintf("|%15s|%s %3d %s|%13s|%8s|%s %-7s %s %-3s",
			ctx.Input.IP(),
			logs.ColorByStatus(statusCode), statusCode, logs.ResetColor(),
			timeDur.String(),
			match[findRouter],
			logs.ColorByMethod(r.Method), r.Method, logs.ResetColor(),
			r.URL.Path)
		if routerInfo != nil {
			devInfo += fmt.Sprintf("   r:%s", routerInfo.pattern)
		}

		logs.Debug(devInfo)
	}
	// Call WriteHeader if status code has been set changed
	if ctx.Output.Status != 0 {
		ctx.ResponseWriter.WriteHeader(ctx.Output.Status)
	}
}

func (p *ControllerRegister) getUrlPath(ctx *beecontext.Context) string {
	urlPath := ctx.Request.URL.Path
	if !p.cfg.RouterCaseSensitive {
		urlPath = strings.ToLower(urlPath)
	}
	return urlPath
}

func (p *ControllerRegister) handleParamResponse(context *beecontext.Context, execController ControllerInterface, results []reflect.Value) {
	// looping in reverse order for the case when both error and value are returned and error sets the response status code
	for i := len(results) - 1; i >= 0; i-- {
		result := results[i]
		if result.Kind() != reflect.Interface || !result.IsNil() {
			resultValue := result.Interface()
			context.RenderMethodResult(resultValue)
		}
	}
	if !context.ResponseWriter.Started && len(results) > 0 && context.Output.Status == 0 {
		context.Output.SetStatus(200)
	}
}

// FindRouter Find Router info for URL
func (p *ControllerRegister) FindRouter(context *beecontext.Context) (routerInfo *ControllerInfo, isFind bool) {
	urlPath := context.Input.URL()
	if !p.cfg.RouterCaseSensitive {
		urlPath = strings.ToLower(urlPath)
	}
	httpMethod := context.Input.Method()
	if t, ok := p.routers[httpMethod]; ok {
		runObject := t.Match(urlPath, context)
		if r, ok := runObject.(*ControllerInfo); ok {
			return r, true
		}
	}
	return
}

func toURL(params map[string]string) string {
	if len(params) == 0 {
		return ""
	}
	u := "?"
	for k, v := range params {
		u += k + "=" + v + "&"
	}
	return strings.TrimRight(u, "&")
}

// LogAccess logging info HTTP Access
func LogAccess(ctx *beecontext.Context, startTime *time.Time, statusCode int) {
	BeeApp.LogAccess(ctx, startTime, statusCode)
}<|MERGE_RESOLUTION|>--- conflicted
+++ resolved
@@ -196,7 +196,10 @@
 	for i := len(p.filterChains) - 1; i >= 0; i-- {
 		fc := p.filterChains[i]
 		root := p.chainRoot
-		filterFunc := fc.chain(root.filterFunc)
+		filterFunc := fc.chain(func(ctx *beecontext.Context) {
+			var preFilterParams map[string]string
+			root.filter(ctx, p.getUrlPath(ctx), preFilterParams)
+		})
 		p.chainRoot = newFilterRouter(fc.pattern, filterFunc, fc.opts...)
 		p.chainRoot.next = root
 	}
@@ -332,7 +335,6 @@
 				for _, f := range a.Filters {
 					p.InsertFilter(f.Pattern, f.Pos, f.Filter, WithReturnOnOutput(f.ReturnOnOutput), WithResetParams(f.ResetParams))
 				}
-
 				p.addWithMethodParams(a.Router, c, a.MethodParams, WithRouterMethods(c, strings.Join(a.AllowHTTPMethods, ",")+":"+a.Method))
 			}
 		}
@@ -786,16 +788,7 @@
 //     }
 // }
 func (p *ControllerRegister) InsertFilterChain(pattern string, chain FilterChain, opts ...FilterOpt) {
-<<<<<<< HEAD
-=======
-	root := p.chainRoot
-	//filterFunc := chain(root.filterFunc)
-	filterFunc := chain(func(ctx *beecontext.Context) {
-		var preFilterParams map[string]string
-		root.filter(ctx, p.getUrlPath(ctx), preFilterParams)
-	})
->>>>>>> 591280b9
-	opts = append(opts, WithCaseSensitive(p.cfg.RouterCaseSensitive))
+	opts = append([]FilterOpt{WithCaseSensitive(p.cfg.RouterCaseSensitive)}, opts...)
 	p.filterChains = append(p.filterChains, filterChainConfig{
 		pattern: pattern,
 		chain:   chain,
